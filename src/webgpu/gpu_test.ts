import { Fixture } from '../common/framework/fixture.js';
import { compileGLSL, initGLSL } from '../common/framework/glsl.js';
import { DevicePool, TestOOMedShouldAttemptGC } from '../common/framework/gpu/device_pool.js';
import { attemptGarbageCollection } from '../common/framework/util/collect_garbage.js';
import { assert } from '../common/framework/util/util.js';

import {
  fillTextureDataWithTexelValue,
  getTextureCopyLayout,
  LayoutOptions as TextureLayoutOptions,
} from './util/texture/layout.js';
import { PerTexelComponent, getTexelDataRepresentation } from './util/texture/texelData.js';

type ShaderStage = import('@webgpu/glslang/dist/web-devel/glslang').ShaderStage;

type TypedArrayBufferView =
  | Uint8Array
  | Uint16Array
  | Uint32Array
  | Int8Array
  | Int16Array
  | Int32Array
  | Float32Array
  | Float64Array;

type TypedArrayBufferViewConstructor =
  | Uint8ArrayConstructor
  | Uint16ArrayConstructor
  | Uint32ArrayConstructor
  | Int8ArrayConstructor
  | Int16ArrayConstructor
  | Int32ArrayConstructor
  | Float32ArrayConstructor
  | Float64ArrayConstructor;

const devicePool = new DevicePool();

export class GPUTest extends Fixture {
  private objects: { device: GPUDevice; queue: GPUQueue } | undefined = undefined;
  initialized = false;

  get device(): GPUDevice {
    assert(this.objects !== undefined);
    return this.objects.device;
  }

  get queue(): GPUQueue {
    assert(this.objects !== undefined);
    return this.objects.queue;
  }

  async init(): Promise<void> {
    await super.init();
    await initGLSL();

    const device = await devicePool.acquire();
    const queue = device.defaultQueue;
    this.objects = { device, queue };
  }

  // Note: finalize is called even if init was unsuccessful.
  async finalize(): Promise<void> {
    await super.finalize();

    if (this.objects) {
      let threw: undefined | Error;
      {
        const objects = this.objects;
        this.objects = undefined;
        try {
          await devicePool.release(objects.device);
        } catch (ex) {
          threw = ex;
        }
      }
      // The GPUDevice and GPUQueue should now have no outstanding references.

      if (threw) {
        if (threw instanceof TestOOMedShouldAttemptGC) {
          // Try to clean up, in case there are stray GPU resources in need of collection.
          await attemptGarbageCollection();
        }
        throw threw;
      }
    }
  }

<<<<<<< HEAD
  makeShaderModule(stage: ShaderStage, code: { glsl: string } | { wgsl: string }): GPUShaderModule {
    // If both are provided, always choose WGSL. (Can change this if needed.)
    if ('wgsl' in code) {
      return this.device.createShaderModule({ code: code.wgsl });
    } else {
      const spirv = compileGLSL(code.glsl, stage, false);
      return this.device.createShaderModule({ code: spirv });
    }
  }

  createCopyForMapRead(src: GPUBuffer, start: number, size: number): GPUBuffer {
=======
  createCopyForMapRead(src: GPUBuffer, srcOffset: number, size: number): GPUBuffer {
>>>>>>> 0b79a453
    const dst = this.device.createBuffer({
      size,
      usage: GPUBufferUsage.MAP_READ | GPUBufferUsage.COPY_DST,
    });

    const c = this.device.createCommandEncoder();
<<<<<<< HEAD
    c.copyBufferToBuffer(src, start, dst, 0, size);
=======
    c.copyBufferToBuffer(src, srcOffset, dst, 0, size);
>>>>>>> 0b79a453

    this.queue.submit([c.finish()]);

    return dst;
  }

  // TODO: add an expectContents for textures, which logs data: uris on failure

<<<<<<< HEAD
  expectContents(src: GPUBuffer, expected: TypedArrayBufferView): void {
    this.expectSubContents(src, 0, expected);
  }

  expectSubContents(src: GPUBuffer, start: number, expected: TypedArrayBufferView): void {
    const dst = this.createCopyForMapRead(src, start, expected.buffer.byteLength);
=======
  expectContents(src: GPUBuffer, expected: TypedArrayBufferView, srcOffset: number = 0): void {
    const dst = this.createCopyForMapRead(src, srcOffset, expected.buffer.byteLength);
>>>>>>> 0b79a453

    this.eventualAsyncExpectation(async niceStack => {
      const constructor = expected.constructor as TypedArrayBufferViewConstructor;
      await dst.mapAsync(GPUMapMode.READ);
      const actual = new constructor(dst.getMappedRange());
      const check = this.checkBuffer(actual, expected);
      if (check !== undefined) {
        niceStack.message = check;
        this.rec.expectationFailed(niceStack);
      }
      dst.destroy();
    });
  }

  expectBuffer(actual: Uint8Array, exp: Uint8Array): void {
    const check = this.checkBuffer(actual, exp);
    if (check !== undefined) {
      this.rec.expectationFailed(new Error(check));
    }
  }

  checkBuffer(
    actual: TypedArrayBufferView,
    exp: TypedArrayBufferView,
    tolerance: number | ((i: number) => number) = 0
  ): string | undefined {
    assert(actual.constructor === exp.constructor);

    const size = exp.byteLength;
    if (actual.byteLength !== size) {
      return 'size mismatch';
    }
    const failedByteIndices: string[] = [];
    const failedByteExpectedValues: string[] = [];
    const failedByteActualValues: string[] = [];
    for (let i = 0; i < size; ++i) {
      const tol = typeof tolerance === 'function' ? tolerance(i) : tolerance;
      if (Math.abs(actual[i] - exp[i]) > tol) {
        if (failedByteIndices.length >= 4) {
          failedByteIndices.push('...');
          failedByteExpectedValues.push('...');
          failedByteActualValues.push('...');
          break;
        }
        failedByteIndices.push(i.toString());
        failedByteExpectedValues.push(exp[i].toString());
        failedByteActualValues.push(actual[i].toString());
      }
    }
    const summary = `at [${failedByteIndices.join(', ')}], \
expected [${failedByteExpectedValues.join(', ')}], \
got [${failedByteActualValues.join(', ')}]`;
    const lines = [summary];

    // TODO: Could make a more convenient message, which could look like e.g.:
    //
    //   Starting at offset 48,
    //              got 22222222 ABCDABCD 99999999
    //     but expected 22222222 55555555 99999999
    //
    // or
    //
    //   Starting at offset 0,
    //              got 00000000 00000000 00000000 00000000 (... more)
    //     but expected 00FF00FF 00FF00FF 00FF00FF 00FF00FF (... more)
    //
    // Or, maybe these diffs aren't actually very useful (given we have the prints just above here),
    // and we should remove them. More important will be logging of texture data in a visual format.

    if (size <= 256 && failedByteIndices.length > 0) {
      const expHex = Array.from(new Uint8Array(exp.buffer, exp.byteOffset, exp.byteLength))
        .map(x => x.toString(16).padStart(2, '0'))
        .join('');
      const actHex = Array.from(new Uint8Array(actual.buffer, actual.byteOffset, actual.byteLength))
        .map(x => x.toString(16).padStart(2, '0'))
        .join('');
      lines.push('EXPECT:\t  ' + exp.join(' '));
      lines.push('\t0x' + expHex);
      lines.push('ACTUAL:\t  ' + actual.join(' '));
      lines.push('\t0x' + actHex);
    }
    if (failedByteIndices.length) {
      return lines.join('\n');
    }
    return undefined;
  }

  expectSingleColor(
    src: GPUTexture,
    format: GPUTextureFormat,
    {
      size,
      exp,
      dimension = '2d',
      slice = 0,
      layout,
    }: {
      size: [number, number, number];
      exp: PerTexelComponent<number>;
      dimension?: GPUTextureDimension;
      slice?: number;
      layout?: TextureLayoutOptions;
    }
  ): void {
    const { byteLength, bytesPerRow, rowsPerImage, mipSize } = getTextureCopyLayout(
      format,
      dimension,
      size,
      layout
    );
    const expectedTexelData = getTexelDataRepresentation(format).getBytes(exp);

    const buffer = this.device.createBuffer({
      size: byteLength,
      usage: GPUBufferUsage.COPY_SRC | GPUBufferUsage.COPY_DST,
    });

    const commandEncoder = this.device.createCommandEncoder();
    commandEncoder.copyTextureToBuffer(
      { texture: src, mipLevel: layout?.mipLevel, origin: { x: 0, y: 0, z: slice } },
      { buffer, bytesPerRow, rowsPerImage },
      mipSize
    );
    this.queue.submit([commandEncoder.finish()]);
    const arrayBuffer = new ArrayBuffer(byteLength);
    fillTextureDataWithTexelValue(expectedTexelData, format, dimension, arrayBuffer, size, layout);
    this.expectContents(buffer, new Uint8Array(arrayBuffer));
  }

<<<<<<< HEAD
  // TODO: Add check for values of depth/stencil, probably through sampling of shader
  // TODO(natashalee): Can refactor this and expectSingleColor to use a similar base expect
  expectSinglePixelIn2DTexture(
    src: GPUTexture,
    format: GPUTextureFormat,
    { x, y }: { x: number; y: number },
    {
      exp,
      slice = 0,
      layout,
    }: {
      exp: Uint8Array;
      slice?: number;
      layout?: TextureLayoutOptions;
    }
  ): void {
    const { byteLength, bytesPerRow, rowsPerImage, mipSize } = getTextureCopyLayout(
      format,
      '2d',
      [1, 1, 1],
      layout
    );
    const buffer = this.device.createBuffer({
      size: byteLength,
      usage: GPUBufferUsage.COPY_SRC | GPUBufferUsage.COPY_DST,
    });

    const commandEncoder = this.device.createCommandEncoder();
    commandEncoder.copyTextureToBuffer(
      { texture: src, mipLevel: layout?.mipLevel, origin: { x, y, z: slice } },
      { buffer, bytesPerRow, rowsPerImage },
      mipSize
    );
    this.queue.submit([commandEncoder.finish()]);

    this.expectContents(buffer, exp);
  }

  expectGPUError<R>(filter: GPUErrorFilter, fn: () => R): R {
=======
  expectGPUError<R>(filter: GPUErrorFilter, fn: () => R, shouldError: boolean = true): R {
    // If no error is expected, we let the scope surrounding the test catch it.
    if (!shouldError) {
      return fn();
    }

>>>>>>> 0b79a453
    this.device.pushErrorScope(filter);
    const returnValue = fn();
    const promise = this.device.popErrorScope();

    this.eventualAsyncExpectation(async niceStack => {
      const error = await promise;

      let failed = false;
      switch (filter) {
        case 'none':
          failed = error !== null;
          break;
        case 'out-of-memory':
          failed = !(error instanceof GPUOutOfMemoryError);
          break;
        case 'validation':
          failed = !(error instanceof GPUValidationError);
          break;
      }

      if (failed) {
        niceStack.message = `Expected ${filter} error`;
        this.rec.expectationFailed(niceStack);
      } else {
        niceStack.message = `Captured ${filter} error`;
        if (error instanceof GPUValidationError) {
          niceStack.message += ` - ${error.message}`;
        }
        this.rec.debug(niceStack);
      }
    });

    return returnValue;
  }
}<|MERGE_RESOLUTION|>--- conflicted
+++ resolved
@@ -85,7 +85,6 @@
     }
   }
 
-<<<<<<< HEAD
   makeShaderModule(stage: ShaderStage, code: { glsl: string } | { wgsl: string }): GPUShaderModule {
     // If both are provided, always choose WGSL. (Can change this if needed.)
     if ('wgsl' in code) {
@@ -96,21 +95,14 @@
     }
   }
 
-  createCopyForMapRead(src: GPUBuffer, start: number, size: number): GPUBuffer {
-=======
   createCopyForMapRead(src: GPUBuffer, srcOffset: number, size: number): GPUBuffer {
->>>>>>> 0b79a453
     const dst = this.device.createBuffer({
       size,
       usage: GPUBufferUsage.MAP_READ | GPUBufferUsage.COPY_DST,
     });
 
     const c = this.device.createCommandEncoder();
-<<<<<<< HEAD
-    c.copyBufferToBuffer(src, start, dst, 0, size);
-=======
     c.copyBufferToBuffer(src, srcOffset, dst, 0, size);
->>>>>>> 0b79a453
 
     this.queue.submit([c.finish()]);
 
@@ -119,17 +111,12 @@
 
   // TODO: add an expectContents for textures, which logs data: uris on failure
 
-<<<<<<< HEAD
-  expectContents(src: GPUBuffer, expected: TypedArrayBufferView): void {
-    this.expectSubContents(src, 0, expected);
-  }
-
-  expectSubContents(src: GPUBuffer, start: number, expected: TypedArrayBufferView): void {
-    const dst = this.createCopyForMapRead(src, start, expected.buffer.byteLength);
-=======
   expectContents(src: GPUBuffer, expected: TypedArrayBufferView, srcOffset: number = 0): void {
+    this.expectSubContents(src, srcOffset, expected);
+  }
+
+  expectSubContents(src: GPUBuffer, srcOffset: number, expected: TypedArrayBufferView): void {
     const dst = this.createCopyForMapRead(src, srcOffset, expected.buffer.byteLength);
->>>>>>> 0b79a453
 
     this.eventualAsyncExpectation(async niceStack => {
       const constructor = expected.constructor as TypedArrayBufferViewConstructor;
@@ -259,7 +246,6 @@
     this.expectContents(buffer, new Uint8Array(arrayBuffer));
   }
 
-<<<<<<< HEAD
   // TODO: Add check for values of depth/stencil, probably through sampling of shader
   // TODO(natashalee): Can refactor this and expectSingleColor to use a similar base expect
   expectSinglePixelIn2DTexture(
@@ -298,15 +284,12 @@
     this.expectContents(buffer, exp);
   }
 
-  expectGPUError<R>(filter: GPUErrorFilter, fn: () => R): R {
-=======
   expectGPUError<R>(filter: GPUErrorFilter, fn: () => R, shouldError: boolean = true): R {
     // If no error is expected, we let the scope surrounding the test catch it.
     if (!shouldError) {
       return fn();
     }
 
->>>>>>> 0b79a453
     this.device.pushErrorScope(filter);
     const returnValue = fn();
     const promise = this.device.popErrorScope();
