export const description = `
fences validation tests.
`;

import { makeTestGroup } from '../../../common/framework/test_group.js';
import { assert } from '../../../common/framework/util/util.js';

import { ValidationTest } from './validation_test.js';

export const g = makeTestGroup(ValidationTest);

// TODO: Remove if https://github.com/gpuweb/gpuweb/issues/377 is decided
g.test('wait_on_a_fence_without_signaling_the_value_is_invalid').fn(async t => {
  const fence = t.queue.createFence();

  t.expectValidationError(() => {
    const promise = fence.onCompletion(2);
    t.shouldReject('OperationError', promise);
  });
});

// TODO: Remove if https://github.com/gpuweb/gpuweb/issues/377 is decided
g.test('wait_on_a_fence_with_a_value_greater_than_signaled_value_is_invalid').fn(async t => {
  const fence = t.queue.createFence();
  t.queue.signal(fence, 2);

  t.expectValidationError(() => {
    const promise = fence.onCompletion(3);
    t.shouldReject('OperationError', promise);
  });
});

g.test('signal_a_value_lower_than_signaled_value_is_invalid').fn(async t => {
  const fence = t.queue.createFence({ initialValue: 1 });

  t.expectValidationError(() => {
    t.queue.signal(fence, 0);
  });
});

g.test('signal_a_value_equal_to_signaled_value_is_invalid').fn(async t => {
  const fence = t.queue.createFence({ initialValue: 1 });

  t.expectValidationError(() => {
    t.queue.signal(fence, 1);
  });
});

g.test('increasing_fence_value_by_more_than_1_succeeds').fn(async t => {
  const fence = t.queue.createFence();

  t.queue.signal(fence, 2);
  await fence.onCompletion(2);

  t.queue.signal(fence, 6);
  await fence.onCompletion(6);
});

g.test('signal_a_fence_on_a_different_device_than_it_was_created_on_is_invalid').fn(async t => {
  const anotherDevice = await t.device.adapter.requestDevice();
<<<<<<< HEAD
  const fence = anotherDevice.defaultQueue.createFence();
=======
  assert(anotherDevice !== null);
  const anotherQueue = anotherDevice.defaultQueue;
>>>>>>> fd905704

  t.expectValidationError(() => {
    t.queue.signal(fence, 2);
  });
});

g.test('signal_a_fence_on_a_different_device_does_not_update_fence_signaled_value').fn(async t => {
  const anotherDevice = await t.device.adapter.requestDevice();
<<<<<<< HEAD
  const fence = anotherDevice.defaultQueue.createFence({ initialValue: 1 });
=======
  assert(anotherDevice !== null);
  const anotherQueue = anotherDevice.defaultQueue;
>>>>>>> fd905704

  t.expectValidationError(() => {
    t.queue.signal(fence, 2);
  });

  t.expect(fence.getCompletedValue() === 1);

  anotherDevice.pushErrorScope('validation');

  anotherDevice.defaultQueue.signal(fence, 2);
  await fence.onCompletion(2);
  t.expect(fence.getCompletedValue() === 2);

  const gpuValidationError = await anotherDevice.popErrorScope();
  if (gpuValidationError instanceof GPUValidationError) {
    t.fail(`Captured validation error - ${gpuValidationError.message}`);
  }
});<|MERGE_RESOLUTION|>--- conflicted
+++ resolved
@@ -58,12 +58,8 @@
 
 g.test('signal_a_fence_on_a_different_device_than_it_was_created_on_is_invalid').fn(async t => {
   const anotherDevice = await t.device.adapter.requestDevice();
-<<<<<<< HEAD
+  assert(anotherDevice !== null);
   const fence = anotherDevice.defaultQueue.createFence();
-=======
-  assert(anotherDevice !== null);
-  const anotherQueue = anotherDevice.defaultQueue;
->>>>>>> fd905704
 
   t.expectValidationError(() => {
     t.queue.signal(fence, 2);
@@ -72,12 +68,8 @@
 
 g.test('signal_a_fence_on_a_different_device_does_not_update_fence_signaled_value').fn(async t => {
   const anotherDevice = await t.device.adapter.requestDevice();
-<<<<<<< HEAD
+  assert(anotherDevice !== null);
   const fence = anotherDevice.defaultQueue.createFence({ initialValue: 1 });
-=======
-  assert(anotherDevice !== null);
-  const anotherQueue = anotherDevice.defaultQueue;
->>>>>>> fd905704
 
   t.expectValidationError(() => {
     t.queue.signal(fence, 2);
